--- conflicted
+++ resolved
@@ -451,25 +451,13 @@
 
     def __init__(self, id, name):
         """Initalize the DirectJunctionCreator
-<<<<<<< HEAD
 
         Parameters
         ----------
             id (int): the id of the junction
 
             name (str): name of the junction
-<<<<<<< HEAD
-=======
-
-=======
-
-        Parameters
-        ----------
-            id (int): the id of the junction
-
-            name (str): name of the junction
->>>>>>> 76f7410c0a4ab700d1fe37d3d16f1c8c1ec2f656
->>>>>>> ad0fcf93
+
         """
         self.id = id
         self.junction = Junction(name, id, JunctionType.direct)
